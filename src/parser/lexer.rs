use lexical::parse_lossy;

use crate::arena::ArenaAllocated;
use crate::atom_table::*;
pub use crate::machine::machine_state::*;
use crate::parser::ast::*;
use crate::parser::char_reader::*;
use crate::parser::dashu::Integer;

use std::convert::TryFrom;
use std::fmt;

macro_rules! consume_chars_with {
    ($token:expr, $e:expr) => {
        loop {
            match $e {
                Ok(Some(c)) => $token.push(c),
                Ok(None) => continue,
                Err($crate::parser::ast::ParserError::UnexpectedChar(..)) => break,
                Err(e) => return Err(e),
            }
        }
    };
}

#[derive(Debug, Default)]
struct LayoutInfo {
    inserted: bool,
    more: bool,
}

#[derive(Debug, PartialEq)]
pub enum Token {
    Literal(Literal),
    Var(String),
    Open,              // '('
    OpenCT,            // '('
    Close,             // ')'
    OpenList,          // '['
    CloseList,         // ']'
    OpenCurly,         // '{'
    CloseCurly,        // '}'
    HeadTailSeparator, // '|'
    Comma,             // ','
    End,
}

impl Token {
    #[inline]
    pub(super) fn is_end(&self) -> bool {
        if let Token::End = self {
            true
        } else {
            false
        }
    }
}

pub struct Lexer<'a, R> {
    pub(crate) reader: R,
    pub(crate) machine_st: &'a mut MachineState,
    pub(crate) line_num: usize,
    pub(crate) col_num: usize,
}

impl<'a, R: fmt::Debug> fmt::Debug for Lexer<'a, R> {
    fn fmt(&self, f: &mut fmt::Formatter<'_>) -> fmt::Result {
        f.debug_struct("Lexer")
            .field("reader", &"&'a mut R") // Hacky solution.
            .field("line_num", &self.line_num)
            .field("col_num", &self.col_num)
            .finish()
    }
}

impl<'a, R: CharRead> Lexer<'a, R> {
    pub fn new(src: R, machine_st: &'a mut MachineState) -> Self {
        Lexer {
            reader: src,
            machine_st,
            line_num: 0,
            col_num: 0,
        }
    }

    pub fn lookahead_char(&mut self) -> Result<char, ParserError> {
        match self.reader.peek_char() {
            Some(Ok(c)) => Ok(c),
            _ => Err(ParserError::unexpected_eof())
        }
    }

    pub fn read_char(&mut self) -> Result<char, ParserError> {
        match self.reader.read_char() {
            Some(Ok(c)) => Ok(c),
            _ => Err(ParserError::unexpected_eof())
        }
    }

    #[inline(always)]
    fn return_char(&mut self, c: char) {
        self.reader.put_back_char(c);
    }

    pub fn skip_char(&mut self, c: char) {
        self.reader.consume(c.len_utf8());

        if new_line_char!(c) {
            self.line_num += 1;
            self.col_num = 0;
        } else {
            self.col_num += 1;
        }
    }

    fn single_line_comment(&mut self) -> Result<(), ParserError> {
        loop {
            if self.reader.peek_char().is_none() {
                break;
            }

            let c = self.lookahead_char()?;
            self.skip_char(c);

            if new_line_char!(c) {
                break;
            }
        }

        Ok(())
    }

    fn bracketed_comment(&mut self) -> Result<bool, ParserError> {
        // we have already checked that the current lookahead_char is
        // comment_1_char, just skip it
        self.skip_char('/');

        let c = self.lookahead_char()?;

        if comment_2_char!(c) {
            self.skip_char(c);

            // Keep reading until we find characters '*' and '/'
            // Deliberately skip checks for prolog_char to allow
            // comments to contain any characters, including so-called
            // "extended characters", without having to explicitly add
            // them to a character class.

            let mut c = self.lookahead_char()?;

            let mut comment_loop = || -> Result<(), ParserError> {
                loop {
                    while !comment_2_char!(c) {
                        self.skip_char(c);
                        c = self.lookahead_char()?;
                    }

                    self.skip_char(c);
                    c = self.lookahead_char()?;

                    if comment_1_char!(c) {
                        break;
                    }
                }

                Ok(())
            };

            match comment_loop() {
                Err(e) if e.is_unexpected_eof() => {
                    return Err(ParserError::IncompleteReduction(self.line_num, self.col_num));
                }
                Err(e) => {
                    return Err(e);
                }
                Ok(_) => {
                }
            }

            if prolog_char!(c) {
                self.skip_char(c);
                Ok(true)
            } else {
                Err(ParserError::NonPrologChar(self.line_num, self.col_num))
            }
        } else {
            self.return_char('/');
            Ok(false)
        }
    }

    fn get_back_quoted_char(&mut self) -> Result<char, ParserError> {
        let c = self.lookahead_char()?;

        if back_quote_char!(c) {
            self.skip_char(c);
            let c2 = self.lookahead_char()?;

            if !back_quote_char!(c2) {
                self.return_char(c);
                Err(ParserError::UnexpectedChar(c, self.line_num, self.col_num))
            } else {
                self.skip_char(c2);
                Ok(c2)
            }
        } else if single_quote_char!(c) {
            self.skip_char(c);
            self.read_char()
        } else {
            self.get_non_quote_char()
        }
    }

    fn get_back_quoted_item(&mut self) -> Result<Option<char>, ParserError> {
        let c = self.lookahead_char()?;

        if backslash_char!(c) {
            self.skip_char(c);
            let c2 = self.lookahead_char()?;

            if new_line_char!(c2) {
                self.skip_char(c2);
                Ok(None)
            } else {
                self.return_char(c);
                Err(ParserError::UnexpectedChar(c, self.line_num, self.col_num))
            }
        } else {
            self.get_back_quoted_char().map(Some)
        }
    }

    fn get_back_quoted_string(&mut self) -> Result<String, ParserError> {
        let c = self.lookahead_char()?;

        if back_quote_char!(c) {
            self.skip_char(c);

            let mut token = String::with_capacity(16);
            consume_chars_with!(token, self.get_back_quoted_item());

            let c = self.lookahead_char()?;

            if back_quote_char!(c) {
                self.skip_char(c);
                Ok(token)
            } else {
                Err(ParserError::MissingQuote(self.line_num, self.col_num))
            }
        } else {
            Err(ParserError::UnexpectedChar(c, self.line_num, self.col_num))
        }
    }

    fn get_single_quoted_item(&mut self) -> Result<Option<char>, ParserError> {
        let c = self.lookahead_char()?;

        if backslash_char!(c) {
            self.skip_char(c);
            let c2 = self.lookahead_char()?;

            if new_line_char!(c2) {
                self.skip_char(c2);
                return Ok(None);
            } else {
                self.return_char(c);
            }
        }

        self.get_single_quoted_char().map(Some)
    }

    fn get_single_quoted_char(&mut self) -> Result<char, ParserError> {
        let c = self.lookahead_char()?;

        if single_quote_char!(c) {
            self.skip_char(c);
            let c2 = self.lookahead_char()?;

            if !single_quote_char!(c2) {
                self.return_char(c);
                Err(ParserError::UnexpectedChar(c, self.line_num, self.col_num))
            } else {
                self.skip_char(c2);
                Ok(c2)
            }
        } else if double_quote_char!(c) || back_quote_char!(c) {
            self.skip_char(c);
            Ok(c)
        } else {
            self.get_non_quote_char()
        }
    }

    fn get_double_quoted_item(&mut self) -> Result<Option<char>, ParserError> {
        let c = self.lookahead_char()?;

        if backslash_char!(c) {
            self.skip_char(c);

            let c2 = self.lookahead_char()?;

            if new_line_char!(c2) {
                self.skip_char(c2);
                return Ok(None);
            } else {
                self.return_char(c);
            }
        }

        self.get_double_quoted_char().map(Some)
    }

    fn get_double_quoted_char(&mut self) -> Result<char, ParserError> {
        let c = self.lookahead_char()?;

        if double_quote_char!(c) {
            self.skip_char(c);
            let c2 = self.lookahead_char()?;

            if !double_quote_char!(c2) {
                self.return_char(c);
                Err(ParserError::UnexpectedChar(c, self.line_num, self.col_num))
            } else {
                self.skip_char(c2);
                Ok(c2)
            }
        } else if single_quote_char!(c) || back_quote_char!(c) {
            self.skip_char(c);
            Ok(c)
        } else {
            self.get_non_quote_char()
        }
    }

    fn get_control_escape_sequence(&mut self) -> Result<char, ParserError> {
        let c = self.lookahead_char()?;

        let escaped = match c {
            'a' => '\u{07}', // UTF-8 alert
            'b' => '\u{08}', // UTF-8 backspace
            'v' => '\u{0b}', // UTF-8 vertical tab
            'f' => '\u{0c}', // UTF-8 form feed
            't' => '\t',
            'n' => '\n',
            'r' => '\r',
            c => return Err(ParserError::UnexpectedChar(c, self.line_num, self.col_num)),
        };

        self.skip_char(c);
        Ok(escaped)
    }

    fn get_octal_escape_sequence(&mut self) -> Result<char, ParserError> {
        self.escape_sequence_to_char(|c| octal_digit_char!(c), 8)
    }

    fn get_hexadecimal_escape_sequence(&mut self, start: char) -> Result<char, ParserError> {
        self.skip_char(start);
        let c = self.lookahead_char()?;

        if hexadecimal_digit_char!(c) {
            self.escape_sequence_to_char(|c| hexadecimal_digit_char!(c), 16)
        } else {
            Err(ParserError::IncompleteReduction(self.line_num, self.col_num))
        }
    }

    fn escape_sequence_to_char(
        &mut self,
        accept_char: impl Fn(char) -> bool,
        radix: u32,
    ) -> Result<char, ParserError> {
        let mut c = self.lookahead_char()?;
        let mut token = String::with_capacity(16);

        loop {
            token.push(c);

            self.skip_char(c);
            c = self.lookahead_char()?;

            if !accept_char(c) {
                break;
            }
        }

        if backslash_char!(c) {
            self.skip_char(c);
            u32::from_str_radix(&token, radix).map_or_else(
                |_| Err(ParserError::ParseBigInt(self.line_num, self.col_num)),
                |n| {
                    char::try_from(n)
                        .map_err(|_| ParserError::Utf8Error(self.line_num, self.col_num))
                },
            )
        } else {
            Err(ParserError::IncompleteReduction(self.line_num, self.col_num))
        }
    }

    fn get_non_quote_char(&mut self) -> Result<char, ParserError> {
        let c = self.lookahead_char()?;

        if graphic_char!(c) || alpha_numeric_char!(c) || solo_char!(c) || space_char!(c) {
            self.skip_char(c);
            Ok(c)
        } else {
            if !backslash_char!(c) {
                return Err(ParserError::UnexpectedChar(c, self.line_num, self.col_num));
            }

            self.skip_char(c);
            let c = self.lookahead_char()?;

            if meta_char!(c) {
                self.skip_char(c);
                Ok(c)
            } else if octal_digit_char!(c) {
                self.get_octal_escape_sequence()
            } else if symbolic_hexadecimal_char!(c) {
                self.get_hexadecimal_escape_sequence(c)
            } else {
                self.get_control_escape_sequence()
            }
        }
    }

    fn char_code_list_token(&mut self, start: char) -> Result<String, ParserError> {
        let mut token = String::with_capacity(16);

        self.skip_char(start);
        consume_chars_with!(token, self.get_double_quoted_item());

        let c = self.lookahead_char()?;

        if double_quote_char!(c) {
            self.skip_char(c);
            Ok(token)
        } else {
            Err(ParserError::MissingQuote(self.line_num, self.col_num))
        }
    }

    fn hexadecimal_constant(&mut self, start: char) -> Result<Token, ParserError> {
        self.skip_char(start);
        let mut c = self.lookahead_char()?;

        if hexadecimal_digit_char!(c) {
            let mut token = String::with_capacity(16);

            loop {
                if hexadecimal_digit_char!(c) {
                    self.skip_char(c);
                    token.push(c);
                    c = self.lookahead_char()?;
                } else {
                    break;
                }
            }

            i64::from_str_radix(&token, 16)
                .map(|n| Token::Literal(fixnum!(Literal, n, &mut self.machine_st.arena)))
                .or_else(|_| {
                    Integer::from_str_radix(&token, 16)
                        .map(|n| Token::Literal(Literal::Integer(
                            arena_alloc!(n, &mut self.machine_st.arena)
                        )))
                        .map_err(|_| ParserError::ParseBigInt(self.line_num, self.col_num))
                })
        } else {
            self.return_char(start);
            Err(ParserError::ParseBigInt(self.line_num, self.col_num))
        }
    }

    fn octal_constant(&mut self, start: char) -> Result<Token, ParserError> {
        self.skip_char(start);
        let mut c = self.lookahead_char()?;

        if octal_digit_char!(c) {
            let mut token = String::with_capacity(16);

            loop {
                if octal_digit_char!(c) {
                    self.skip_char(c);
                    token.push(c);
                    c = self.lookahead_char()?;
                } else {
                    break;
                }
            }

            i64::from_str_radix(&token, 8)
                .map(|n| Token::Literal(fixnum!(Literal, n, &mut self.machine_st.arena)))
                .or_else(|_| {
                    Integer::from_str_radix(&token, 8)
                        .map(|n| Token::Literal(Literal::Integer(
                            arena_alloc!(n, &mut self.machine_st.arena)
                        )))
                        .map_err(|_| ParserError::ParseBigInt(self.line_num, self.col_num))
                })
        } else {
            self.return_char(start);
            Err(ParserError::ParseBigInt(self.line_num, self.col_num))
        }
    }

    fn binary_constant(&mut self, start: char) -> Result<Token, ParserError> {
        self.skip_char(start);
        let mut c = self.lookahead_char()?;

        if binary_digit_char!(c) {
            let mut token = String::with_capacity(16);

            loop {
                if binary_digit_char!(c) {
                    self.skip_char(c);
                    token.push(c);
                    c = self.lookahead_char()?;
                } else {
                    break;
                }
            }

            i64::from_str_radix(&token, 2)
                .map(|n| Token::Literal(fixnum!(Literal, n, &mut self.machine_st.arena)))
                .or_else(|_| {
                    Integer::from_str_radix(&token, 2)
                        .map(|n| Token::Literal(Literal::Integer(
                            arena_alloc!(n, &mut self.machine_st.arena)
                        )))
                        .map_err(|_| ParserError::ParseBigInt(self.line_num, self.col_num))
                })
        } else {
            self.return_char(start);
            Err(ParserError::ParseBigInt(self.line_num, self.col_num))
        }
    }

    fn variable_token(&mut self) -> Result<Token, ParserError> {
        let mut s = String::with_capacity(16);
        s.push(self.read_char()?);

        loop {
            let c = self.lookahead_char()?;

            if alpha_numeric_char!(c) {
                self.skip_char(c);
                s.push(c);
            } else {
                break;
            }
        }

        Ok(Token::Var(s))
    }

    fn name_token(&mut self, c: char) -> Result<Token, ParserError> {
        let mut token = String::with_capacity(16);

        if small_letter_char!(c) {
            self.skip_char(c);
            token.push(c);

            loop {
                let c = self.lookahead_char()?;

                if alpha_numeric_char!(c) {
                    self.skip_char(c);
                    token.push(c);
                } else {
                    break;
                }
            }
        } else if graphic_token_char!(c) {
            self.skip_char(c);
            token.push(c);

            loop {
                let c = self.lookahead_char()?;

                if graphic_token_char!(c) {
                    self.skip_char(c);
                    token.push(c);
                } else {
                    break;
                }
            }
        } else if cut_char!(c) {
            self.skip_char(c);
            token.push(c);
        } else if semicolon_char!(c) {
            self.skip_char(c);
            token.push(c);
        } else if single_quote_char!(c) {
            self.skip_char(c);
            consume_chars_with!(token, self.get_single_quoted_item());

            let c = self.lookahead_char()?;

            if single_quote_char!(c) {
                self.skip_char(c);

                if !token.is_empty() && token.chars().nth(1).is_none() {
                    if let Some(c) = token.chars().next() {
                        return Ok(Token::Literal(Literal::Char(c)));
                    }
                }
            } else {
                return Err(ParserError::InvalidSingleQuotedCharacter(c));
            }
        } else {
            match self.get_back_quoted_string() {
                Ok(_) => return Err(ParserError::BackQuotedString(self.line_num, self.col_num)),
                Err(e) => return Err(e),
            }
        }

        if token.as_str() == "[]" {
            Ok(Token::Literal(Literal::Atom(atom!("[]"))))
        } else {
            Ok(Token::Literal(Literal::Atom(
                self.machine_st.atom_tbl.build_with(&token),
            )))
        }
    }

    fn vacate_with_float(&mut self, mut token: String) -> Result<Token, ParserError> {
        self.return_char(token.pop().unwrap());
        let n = parse_lossy::<f64, _>(token.as_bytes())?;
        Ok(Token::Literal(Literal::from(float_alloc!(n, self.machine_st.arena))))
    }

    fn skip_underscore_in_number(&mut self) -> Result<char, ParserError> {
        let mut c = self.lookahead_char()?;

        if c == '_' {
            self.skip_char(c);
            self.scan_for_layout()?;
            c = self.lookahead_char()?;

            if decimal_digit_char!(c) {
                Ok(c)
            } else {
                Err(ParserError::ParseBigInt(self.line_num, self.col_num))
            }
        } else {
            Ok(c)
        }
    }

    pub fn number_token(&mut self, leading_c: char) -> Result<Token, ParserError> {
        let mut token = String::with_capacity(16);

        self.skip_char(leading_c);
        token.push(leading_c);
        let mut c = self.skip_underscore_in_number()?;

        while decimal_digit_char!(c) {
            token.push(c);
            self.skip_char(c);
            c = self.skip_underscore_in_number()?;
        }

        if decimal_point_char!(c) {
            self.skip_char(c);

            if self.reader.peek_char().is_none() {
                self.return_char('.');

                i64::from_str_radix(&token, 10)
                    .map(|n| Token::Literal(fixnum!(Literal, n, &mut self.machine_st.arena)))
                    .or_else(|_| {
                        token
                            .parse::<Integer>()
                            .map(|n| {
                                Token::Literal(Literal::Integer(arena_alloc!(n, &mut self.machine_st.arena)))
                            })
                            .map_err(|_| ParserError::ParseBigInt(self.line_num, self.col_num))
                    })
            } else if decimal_digit_char!(self.lookahead_char()?) {
                token.push('.');
                token.push(self.read_char()?);

                let mut c = self.lookahead_char()?;

                while decimal_digit_char!(c) {
                    token.push(c);
                    self.skip_char(c);
                    c = self.lookahead_char()?;
                }

                if exponent_char!(c) {
                    self.skip_char(c);
                    token.push(c);

                    let c = match self.lookahead_char() {
                        Err(_) => return Ok(self.vacate_with_float(token)?),
                        Ok(c) => c,
                    };

                    if !sign_char!(c) && !decimal_digit_char!(c) {
                        return Ok(self.vacate_with_float(token)?);
                    }

                    if sign_char!(c) {
                        self.skip_char(c);
                        token.push(c);

                        let c = match self.lookahead_char() {
                            Err(_) => {
                                self.return_char(token.pop().unwrap());
                                return Ok(self.vacate_with_float(token)?);
                            }
                            Ok(c) => c,
                        };

                        if !decimal_digit_char!(c) {
                            self.return_char(token.pop().unwrap());
                            return Ok(self.vacate_with_float(token)?);
                        }
                    }

                    let mut c = self.lookahead_char()?;

                    if decimal_digit_char!(c) {
                        self.skip_char(c);
                        token.push(c);

                        loop {
                            c = self.lookahead_char()?;

                            if decimal_digit_char!(c) {
                                self.skip_char(c);
                                token.push(c);
                            } else {
                                break;
                            }
                        }

                        let n = parse_lossy::<f64, _>(token.as_bytes())?;
                        Ok(Token::Literal(Literal::from(
                            float_alloc!(n, self.machine_st.arena)
                        )))
                    } else {
                        return Ok(self.vacate_with_float(token)?);
                    }
                } else {
                    let n = parse_lossy::<f64, _>(token.as_bytes())?;
                    Ok(Token::Literal(Literal::from(
                        float_alloc!(n, self.machine_st.arena)
                    )))
                }
            } else {
                self.return_char('.');

                i64::from_str_radix(&token, 10)
                    .map(|n| Token::Literal(fixnum!(Literal, n, &mut self.machine_st.arena)))
                    .or_else(|_| {
                        token
                            .parse::<Integer>()
                            .map(|n| {
                                Token::Literal(Literal::Integer(arena_alloc!(n, &mut self.machine_st.arena)))
                            })
                            .map_err(|_| ParserError::ParseBigInt(self.line_num, self.col_num))
                    })
            }
        } else {
            if token.starts_with('0') && token.len() == 1 {
                if c == 'x' {
                    self.hexadecimal_constant(c).or_else(|e| {
                        if let ParserError::ParseBigInt(..) = e {
                            i64::from_str_radix(&token, 10)
                                .map(|n| Token::Literal(fixnum!(Literal, n, &mut self.machine_st.arena)))
                                .or_else(|_| {
                                    token
                                        .parse::<Integer>()
                                        .map(|n| {
                                            Token::Literal(Literal::Integer(arena_alloc!(
                                                n,
                                                &mut self.machine_st.arena
                                            )))
                                        })
                                        .map_err(|_| {
                                            ParserError::ParseBigInt(self.line_num, self.col_num)
                                        })
                                })
                        } else {
                            Err(e)
                        }
                    })
                } else if c == 'o' {
                    self.octal_constant(c).or_else(|e| {
                        if let ParserError::ParseBigInt(..) = e {
                            i64::from_str_radix(&token, 10)
                                .map(|n| Token::Literal(fixnum!(Literal, n, &mut self.machine_st.arena)))
                                .or_else(|_| {
                                    token
                                        .parse::<Integer>()
                                        .map(|n| {
                                            Token::Literal(Literal::Integer(arena_alloc!(
                                                n,
                                                &mut self.machine_st.arena
                                            )))
                                        })
                                        .map_err(|_| {
                                            ParserError::ParseBigInt(self.line_num, self.col_num)
                                        })
                                })
                        } else {
                            Err(e)
                        }
                    })
                } else if c == 'b' {
                    self.binary_constant(c).or_else(|e| {
                        if let ParserError::ParseBigInt(..) = e {
                            i64::from_str_radix(&token, 10)
                                .map(|n| Token::Literal(fixnum!(Literal, n, &mut self.machine_st.arena)))
                                .or_else(|_| {
                                    token
                                        .parse::<Integer>()
                                        .map(|n| {
                                            Token::Literal(Literal::Integer(arena_alloc!(
                                                n,
                                                &mut self.machine_st.arena
                                            )))
                                        })
                                        .map_err(|_| {
                                            ParserError::ParseBigInt(self.line_num, self.col_num)
                                        })
                                })
                        } else {
                            Err(e)
                        }
                    })
                } else if single_quote_char!(c) {
                    self.skip_char(c);
                    let c = self.lookahead_char()?;

                    if backslash_char!(c) {
                        self.skip_char(c);
                        let c = self.lookahead_char()?;

                        if new_line_char!(c) {
                            self.skip_char(c);
                            self.return_char('\'');

                            return Ok(Token::Literal(Literal::Fixnum(Fixnum::build_with(0))));
                        } else {
                            self.return_char('\\');
                        }
                    }

                    self.get_single_quoted_char()
                        .map(|c| Token::Literal(Literal::Fixnum(Fixnum::build_with(c as i64))))
                        .or_else(|err| {
                            match err {
                                ParserError::UnexpectedChar('\'', ..) => {
                                }
                                err => return Err(err),
                            }

                            self.return_char(c);

                            i64::from_str_radix(&token, 10)
                                .map(|n| Token::Literal(fixnum!(Literal, n, &mut self.machine_st.arena)))
                                .or_else(|_| {
                                    token
                                        .parse::<Integer>()
                                        .map(|n| {
                                            Token::Literal(Literal::Integer(arena_alloc!(
                                                n,
                                                &mut self.machine_st.arena
                                            )))
                                        })
                                        .map_err(|_| {
                                            ParserError::ParseBigInt(self.line_num, self.col_num)
                                        })
                                })
                        })
                } else {
                    i64::from_str_radix(&token, 10)
                        .map(|n| Token::Literal(fixnum!(Literal, n, &mut self.machine_st.arena)))
                        .or_else(|_| {
                            token
                                .parse::<Integer>()
                                .map(|n| {
                                    Token::Literal(Literal::Integer(arena_alloc!(
                                        n,
                                        &mut self.machine_st.arena
                                    )))
                                })
                                .map_err(|_| ParserError::ParseBigInt(self.line_num, self.col_num))
                        })
                }
            } else {
                i64::from_str_radix(&token, 10)
                    .map(|n| Token::Literal(fixnum!(Literal, n, &mut self.machine_st.arena)))
                    .or_else(|_| {
                        token
                            .parse::<Integer>()
                            .map(|n| {
                                Token::Literal(Literal::Integer(arena_alloc!(n, &mut self.machine_st.arena)))
                            })
                            .map_err(|_| ParserError::ParseBigInt(self.line_num, self.col_num))
                    })
            }
        }
    }

    fn consume_layout(
        &mut self,
        c: Option<char>,
        layout_info: &mut LayoutInfo,
    ) -> Result<(), ParserError> {
        match c {
            Some(c) if layout_char!(c) => {
                self.skip_char(c);
                layout_info.inserted = true;
            }
            Some(c) if end_line_comment_char!(c) => {
                self.single_line_comment()?;
                layout_info.inserted = true;
            }
            Some(c) if comment_1_char!(c) => {
                if self.bracketed_comment()? {
                    layout_info.inserted = true;
                } else {
                    layout_info.more = false;
                }
            }
            _ => {
                layout_info.more = false;
            }
        }

        Ok(())
    }

    pub fn scan_for_layout(&mut self) -> Result<bool, ParserError> {
        match self.lookahead_char() {
            Err(e) => {
                Err(e)
            }
            Ok(c) => {
                let mut layout_info = LayoutInfo { inserted: false, more: true };
                let mut cr = Some(c);

                loop {
                    self.consume_layout(cr, &mut layout_info)?;

                    if !layout_info.more {
                        break;
                    }

                    cr = self.lookahead_char().ok();
                }

                Ok(layout_info.inserted)
            }
        }
    }

    pub fn next_token(&mut self) -> Result<Token, ParserError> {
        let layout_inserted = self.scan_for_layout()?;
        let cr = self.lookahead_char();

        match cr {
            Ok(c) => {
                if capital_letter_char!(c) || variable_indicator_char!(c) {
                    return self.variable_token();
                }

                if c == ',' {
                    self.skip_char(c);
                    return Ok(Token::Comma);
                }

                if c == ')' {
                    self.skip_char(c);
                    return Ok(Token::Close);
                }

                if c == '(' {
                    self.skip_char(c);
                    return Ok(if layout_inserted {
                        Token::Open
                    } else {
                        Token::OpenCT
                    });
                }

                if c == '.' {
                    self.skip_char(c);

                    match self.lookahead_char() {
                        Ok(c) if layout_char!(c) || c == '%' => {
                            if new_line_char!(c) {
                                self.skip_char(c);
                            }

                            return Ok(Token::End);
                        }
<<<<<<< HEAD
                        Err(e) if e.is_unexpected_eof() => {
=======
                        Ok(c) if c == '\\' => {
                            self.skip_char(c);

                            if self.lookahead_char().ok() == Some('n') {
                                self.skip_char('n');
                                return Ok(Token::End);
                            } else {
                                self.return_char(c);
                                self.return_char('.');
                            }
                        }
                        Err(ParserError::UnexpectedEOF) => {
>>>>>>> c652f6f1
                            return Ok(Token::End);
                        }
                        _ => {
                            self.return_char('.');
                        }
                    };

                    return self.name_token(c);
                }

                if decimal_digit_char!(c) {
                    return self.number_token(c);
                }

                if c == ']' {
                    self.skip_char(c);
                    return Ok(Token::CloseList);
                }

                if c == '[' {
                    self.skip_char(c);
                    return Ok(Token::OpenList);
                }

                if c == '|' {
                    self.skip_char(c);
                    return Ok(Token::HeadTailSeparator);
                }

                if c == '{' {
                    self.skip_char(c);
                    return Ok(Token::OpenCurly);
                }

                if c == '}' {
                    self.skip_char(c);
                    return Ok(Token::CloseCurly);
                }

                if c == '"' {
                    let s = self.char_code_list_token(c)?;
                    let atom = self.machine_st.atom_tbl.build_with(&s);

                    return if let DoubleQuotes::Atom = self.machine_st.flags.double_quotes {
                        Ok(Token::Literal(Literal::Atom(atom)))
                    } else {
                        Ok(Token::Literal(Literal::String(atom)))
                    };
                }

                if c == '\u{0}' {
                    return Err(ParserError::unexpected_eof())
                }

                self.name_token(c)
            }
            Err(e) => Err(e),
        }
    }
}<|MERGE_RESOLUTION|>--- conflicted
+++ resolved
@@ -1002,22 +1002,7 @@
 
                             return Ok(Token::End);
                         }
-<<<<<<< HEAD
                         Err(e) if e.is_unexpected_eof() => {
-=======
-                        Ok(c) if c == '\\' => {
-                            self.skip_char(c);
-
-                            if self.lookahead_char().ok() == Some('n') {
-                                self.skip_char('n');
-                                return Ok(Token::End);
-                            } else {
-                                self.return_char(c);
-                                self.return_char('.');
-                            }
-                        }
-                        Err(ParserError::UnexpectedEOF) => {
->>>>>>> c652f6f1
                             return Ok(Token::End);
                         }
                         _ => {
