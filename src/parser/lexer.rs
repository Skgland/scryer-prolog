--- conflicted
+++ resolved
@@ -1,9 +1,6 @@
-<<<<<<< HEAD
-use lexical::{FromLexicalLossy, parse_lossy};
+use lexical::{FromLexical, parse};
 
 use crate::arena::*;
-=======
->>>>>>> 64be9e23
 use crate::atom_table::*;
 use crate::machine::heap::*;
 pub use crate::machine::machine_state::*;
@@ -493,7 +490,7 @@
                                 arena_alloc!(
                                     n,
                                     &mut self.machine_st.arena
-                                )
+                                ) as TypedArenaPtr<Integer>
                             ))
                         })
                         .map_err(|_| ParserError::ParseBigInt(self.loc_to_err_src()))
@@ -530,7 +527,7 @@
                                 arena_alloc!(
                                     n,
                                     &mut self.machine_st.arena
-                                )
+                                ) as TypedArenaPtr<Integer>
                             ))
                         })
                         .map_err(|_| ParserError::ParseBigInt(self.loc_to_err_src()))
@@ -563,10 +560,12 @@
                 .or_else(|_| {
                     Integer::from_str_radix(&token, 2)
                         .map(|n| {
-                            Token::Literal(typed_arena_ptr_as_cell!(arena_alloc!(
-                                n,
-                                &mut self.machine_st.arena
-                            )))
+                            Token::Literal(typed_arena_ptr_as_cell!(
+                                arena_alloc!(
+                                    n,
+                                    &mut self.machine_st.arena
+                                ) as TypedArenaPtr<Integer>
+                            ))
                         })
                         .map_err(|_| ParserError::ParseBigInt(self.loc_to_err_src()))
                 })
@@ -662,8 +661,8 @@
         }
     }
 
-    fn parse_lossy_wrapper<T: FromLexicalLossy>(&self, token: &str) -> Result<T, ParserError> {
-        match parse_lossy::<T, _>(token.as_bytes()) {
+    fn parse_lossy_wrapper<T: FromLexical>(&self, token: &str) -> Result<T, ParserError> {
+        match parse::<T, _>(token.as_bytes()) {
             Ok(n) => Ok(n),
             Err(e) => return Err(ParserError::LexicalError(e, self.loc_to_err_src())),
         }
@@ -671,15 +670,8 @@
 
     fn vacate_with_float(&mut self, mut token: String) -> Result<Token, ParserError> {
         self.return_char(token.pop().unwrap());
-<<<<<<< HEAD
         let n = self.parse_lossy_wrapper::<f64>(&token)?;
         Ok(Token::Literal(HeapCellValue::from(float_alloc!(
-=======
-
-        let n = parse_float_lossy(&token)?;
-
-        Ok(Token::Literal(Literal::from(float_alloc!(
->>>>>>> 64be9e23
             n,
             self.machine_st.arena
         ))))
@@ -729,10 +721,12 @@
                         token
                             .parse::<Integer>()
                             .map(|n| {
-                                Token::Literal(typed_arena_ptr_as_cell!(arena_alloc!(
-                                    n,
-                                    &mut self.machine_st.arena
-                                )))
+                                Token::Literal(typed_arena_ptr_as_cell!(
+                                    arena_alloc!(
+                                        n,
+                                        &mut self.machine_st.arena
+                                    ) as TypedArenaPtr<Integer>
+                                ))
                             })
                             .map_err(|_| ParserError::ParseBigInt(self.loc_to_err_src()))
                     })
@@ -796,13 +790,8 @@
                             }
                         }
 
-<<<<<<< HEAD
                         let n = self.parse_lossy_wrapper::<f64>(&token)?;
                         Ok(Token::Literal(HeapCellValue::from(float_alloc!(
-=======
-                        let n = parse_float_lossy(&token)?;
-                        Ok(Token::Literal(Literal::from(float_alloc!(
->>>>>>> 64be9e23
                             n,
                             self.machine_st.arena
                         ))))
@@ -810,13 +799,8 @@
                         return self.vacate_with_float(token);
                     }
                 } else {
-<<<<<<< HEAD
                     let n = self.parse_lossy_wrapper::<f64>(&token)?;
                     Ok(Token::Literal(HeapCellValue::from(float_alloc!(
-=======
-                    let n = parse_float_lossy(&token)?;
-                    Ok(Token::Literal(Literal::from(float_alloc!(
->>>>>>> 64be9e23
                         n,
                         self.machine_st.arena
                     ))))
@@ -831,10 +815,12 @@
                         token
                             .parse::<Integer>()
                             .map(|n| {
-                                Token::Literal(typed_arena_ptr_as_cell!(arena_alloc!(
-                                    n,
-                                    &mut self.machine_st.arena
-                                )))
+                                Token::Literal(typed_arena_ptr_as_cell!(
+                                    arena_alloc!(
+                                        n,
+                                        &mut self.machine_st.arena
+                                    ) as TypedArenaPtr<Integer>
+                                ))
                             })
                             .map_err(|_| ParserError::ParseBigInt(self.loc_to_err_src()))
                     })
@@ -852,10 +838,12 @@
                                 token
                                     .parse::<Integer>()
                                     .map(|n| {
-                                        Token::Literal(typed_arena_ptr_as_cell!(arena_alloc!(
-                                            n,
-                                            &mut self.machine_st.arena
-                                        )))
+                                        Token::Literal(typed_arena_ptr_as_cell!(
+                                            arena_alloc!(
+                                                n,
+                                                &mut self.machine_st.arena
+                                            ) as TypedArenaPtr<Integer>
+                                        ))
                                     })
                                     .map_err(|_| {
                                         ParserError::ParseBigInt(self.loc_to_err_src())
@@ -877,10 +865,12 @@
                                 token
                                     .parse::<Integer>()
                                     .map(|n| {
-                                        Token::Literal(typed_arena_ptr_as_cell!(arena_alloc!(
-                                            n,
-                                            &mut self.machine_st.arena
-                                        )))
+                                        Token::Literal(typed_arena_ptr_as_cell!(
+                                            arena_alloc!(
+                                                n,
+                                                &mut self.machine_st.arena
+                                            ) as TypedArenaPtr<Integer>
+                                        ))
                                     })
                                     .map_err(|_| {
                                         ParserError::ParseBigInt(self.loc_to_err_src())
@@ -902,10 +892,12 @@
                                 token
                                     .parse::<Integer>()
                                     .map(|n| {
-                                        Token::Literal(typed_arena_ptr_as_cell!(arena_alloc!(
-                                            n,
-                                            &mut self.machine_st.arena
-                                        )))
+                                        Token::Literal(typed_arena_ptr_as_cell!(
+                                            arena_alloc!(
+                                                n,
+                                                &mut self.machine_st.arena
+                                            ) as TypedArenaPtr<Integer>
+                                        ))
                                     })
                                     .map_err(|_| {
                                         ParserError::ParseBigInt(self.loc_to_err_src())
@@ -952,10 +944,12 @@
                                 token
                                     .parse::<Integer>()
                                     .map(|n| {
-                                        Token::Literal(typed_arena_ptr_as_cell!(arena_alloc!(
-                                            n,
-                                            &mut self.machine_st.arena
-                                        )))
+                                        Token::Literal(typed_arena_ptr_as_cell!(
+                                            arena_alloc!(
+                                                n,
+                                                &mut self.machine_st.arena
+                                            ) as TypedArenaPtr<Integer>
+                                        ))
                                     })
                                     .map_err(|_| {
                                         ParserError::ParseBigInt(self.loc_to_err_src())
@@ -970,10 +964,12 @@
                         token
                             .parse::<Integer>()
                             .map(|n| {
-                                Token::Literal(typed_arena_ptr_as_cell!(arena_alloc!(
-                                    n,
-                                    &mut self.machine_st.arena
-                                )))
+                                Token::Literal(typed_arena_ptr_as_cell!(
+                                    arena_alloc!(
+                                        n,
+                                        &mut self.machine_st.arena
+                                    ) as TypedArenaPtr<Integer>
+                                ))
                             })
                             .map_err(|_| ParserError::ParseBigInt(self.loc_to_err_src()))
                     })
@@ -986,10 +982,12 @@
                     token
                         .parse::<Integer>()
                         .map(|n| {
-                            Token::Literal(typed_arena_ptr_as_cell!(arena_alloc!(
-                                n,
-                                &mut self.machine_st.arena
-                            )))
+                            Token::Literal(typed_arena_ptr_as_cell!(
+                                arena_alloc!(
+                                    n,
+                                    &mut self.machine_st.arena
+                                ) as TypedArenaPtr<Integer>
+                            ))
                         })
                         .map_err(|_| ParserError::ParseBigInt(self.loc_to_err_src()))
                 })
@@ -1151,14 +1149,4 @@
             Err(e) => Err(e),
         }
     }
-}
-
-fn parse_float_lossy(token: &str) -> Result<f64, ParserError> {
-    const FORMAT: u128 = lexical::format::STANDARD;
-    let options = lexical::ParseFloatOptions::builder()
-        .lossy(true)
-        .build()
-        .unwrap();
-    let n = lexical::parse_with_options::<f64, _, FORMAT>(token.as_bytes(), &options)?;
-    Ok(n)
 }