:- use_module(library(lists)).
:- use_module(library(si)).

:- module('$toplevel', ['$repl'/1, consult/1, use_module/1, use_module/2]).

'$repl'(ListOfModules) :-
    maplist('$use_list_of_modules', ListOfModules),
    false.
'$repl'(_) :- '$repl'.

'$use_list_of_modules'(Module) :-
    catch(use_module(Module), E, '$print_exception'(E)).

'$repl' :-
    catch('$read_and_match', E, '$print_exception'(E)),
    false. %% this is for GC, until we get actual GC.
'$repl' :- '$repl'.

'$read_and_match' :-
    '$read_query_term'(Term, VarList),
    '$instruction_match'(Term, VarList).

% make '$compile_batch', a system routine, callable.
'$$compile_batch' :- '$compile_batch'.

'$instruction_match'([Item], []) :-
    (  atom(Item) -> !,
       (  Item == user ->
	  catch('$$compile_batch', E, '$print_exception_with_check'(E))
       ;  consult(Item)
       )
    ;  !,
       catch(throw(error(type_error(atom, Item), repl/0)),
	     E,
	     '$print_exception_with_check'(E))
    ).
'$instruction_match'(Term, VarList) :-
    '$submit_query_and_print_results'(Term, VarList),
    !.

'$submit_query_and_print_results'(Term0, VarList) :-
    (  expand_goals(Term0, Term) -> true
    ;  Term0 = Term
    ),
    (  '$get_b_value'(B), call(Term), '$write_eqs_and_read_input'(B, VarList),
       !
    %  clear attribute goal lists, which may be populated by
    %  copy_term/3 prior to failure.
<<<<<<< HEAD
    ;  '$clear_attribute_goals', write('false.'), nl 
=======
    ;  '$clear_attribute_goals', write('false.'), nl
>>>>>>> 06b8b439
    ).

'$needs_bracketing'(Value, Op) :-
    catch((functor(Value, F, _),
	   current_op(EqPrec, EqSpec, Op),
	   current_op(FPrec, _, F)),
	  _,
	  false),
    (  EqPrec < FPrec -> true
    ;  EqPrec == FPrec,
       memberchk(EqSpec, [fx,xfx,yfx])
    ).

'$write_goal'(G, VarList) :-
    (  G = (Var = Value) ->
       write(Var),
       write(' = '),
       (  '$needs_bracketing'(Value, (=)) ->
	  write('('),
	  write_term(Value, [quoted(true), variable_names(VarList)]),
	  write(')')
       ;  write_term(Value, [quoted(true), variable_names(VarList)])
       )
    ;  G == [] ->
       write('true')
    ;  write_term(G, [quoted(true), variable_names(VarList)])
    ).

'$write_last_goal'(G, VarList) :-
    (  G = (Var = Value) ->
       write(Var),
       write(' = '),
       (  '$needs_bracketing'(Value, (=)) ->
	  write('('),
	  write_term(Value, [quoted(true), variable_names(VarList)]),
	  write(')')
       ;  write_term(Value, [quoted(true), variable_names(VarList)]),
	  (  '$trailing_period_is_ambiguous'(Value) ->
	     write(' ')
	  ;  true
	  )
       )
    ;  G == [] ->
       write('true')
    ;  write_term(G, [quoted(true), variable_names(VarList)])
    ).

'$write_eq'((G1, G2), VarList) :-
    !,
    '$write_goal'(G1, VarList),
    write(', '),
    '$write_eq'(G2, VarList).
'$write_eq'(G, VarList) :-
    '$write_last_goal'(G, VarList).

'$graphic_token_char'(C) :-
    memberchk(C, ['#', '$', '&', '*', '+', '-', '.', ('/'), ':',
                  '<', '=', '>', '?', '@', '^', '~', ('\\')]).

'$list_last_item'([C], C) :- !.
'$list_last_item'([_|Cs], D) :-
    '$list_last_item'(Cs, D).

'$trailing_period_is_ambiguous'(Value) :-
    atom(Value),
    atom_chars(Value, ValueChars),
    '$list_last_item'(ValueChars, Char),
    '$graphic_token_char'(Char).

'$write_eqs_and_read_input'(B, VarList) :-
    sort(VarList, SortedVarList),
    '$get_b_value'(B0),
    '$gather_goals'(SortedVarList, VarList, Goals),
    (  B0 == B ->
       (  Goals == [] ->
	  write('true.'), nl
       ;  thread_goals(Goals, ThreadedGoals, (',')),
	  '$write_eq'(ThreadedGoals, VarList),
	  write('.'),
	  nl
       )
    ;  thread_goals(Goals, ThreadedGoals, (',')),
       '$write_eq'(ThreadedGoals, VarList),
       '$raw_input_read_char'(C),
       (  C == (';'), !,
	  write(' ;'), nl, false
       ;  C == ('.'), !,
	  write(' ...'), nl
       )
    ).

'$gather_query_vars'([_ = Var | Vars], QueryVars) :-
    (  var(Var) ->
       QueryVars = [Var | QueryVars1],
       '$gather_query_vars'(Vars, QueryVars1)
    ;  '$gather_query_vars'(Vars, QueryVars)
    ).
'$gather_query_vars'([], []).

'$is_a_different_variable'([_ = Binding | Pairs], Value) :-
    (  Value == Binding, !
    ;  '$is_a_different_variable'(Pairs, Value)
    ).

'$gather_goals'([], VarList, Goals) :-
    '$get_attr_var_queue_beyond'(0, AttrVars),
    '$gather_query_vars'(VarList, QueryVars),
    '$call_attribute_goals'(QueryVars, AttrVars),
    '$fetch_attribute_goals'(Goals).
'$gather_goals'([Var = Value | Pairs], VarList, Goals) :-
    (  (  nonvar(Value)
       ;  '$is_a_different_variable'(Pairs, Value)
       ) ->
       Goals = [Var = Value | Goals0],
       '$gather_goals'(Pairs, VarList, Goals0)
    ;  '$gather_goals'(Pairs, VarList, Goals)
    ).

'$print_exception'(E) :-
    write_term('caught: ', [quoted(false)]),
    writeq(E),
    nl.

'$print_exception_with_check'(E) :-
    (  E = error(_, _:_) -> true % if the error source contains a line
                                 % number, a GNU-style error message
                                 % is expected to be printed instead.
    ;  '$print_exception'(E)
    ).

'$module_export'(Source, PI) :-
    (  nonvar(PI) ->
       (  PI = Name / Arity ->
	  (  var(Name) -> throw(error(instantiation_error, Source))
	  ;  integer(Arity) ->
	     (  \+ atom(Name) -> throw(error(type_error(atom, Name), Source))
	     ;  Arity < 0 -> throw(error(domain_error(not_less_than_zero, Arity), Source))
	     ;  true
	     )
	  ;  throw(error(type_error(integer, Arity), Source))
	  )
       ;  PI = op(Prec, Spec, Name) ->
	  (  integer(Prec) ->
	     (  \+ atom(Name) ->
		throw(error(type_error(atom, Name), Source))
	     ;  Prec < 0 ->
		throw(error(domain_error(not_less_than_zero, Prec), Source))
	     ;  Prec > 1200 ->
		throw(error(domain_error(operator_precision, Prec), Source))
	     ;  memberchk(Spec, [xfy, yfx, xfx, fx, fy, yf, xf])
	     ;  throw(error(domain_error(operator_specification, Spec), Source))
	     )
	  ;  throw(error(type_error(integer, Prec), Source))
	  )
       ;  throw(error(type_error(module_export, PI), Source))
       )
    ;  throw(error(instantiation_error, Source))
    ).

consult(Item) :-
    (  atom(Item) -> use_module(Item)
    ;  throw(error(type_error(atom, Item), consult/1))
    ).

use_module(Module) :-
    (  nonvar(Module) ->
       (  Module = library(Filename) -> '$use_module'(Filename)
       ;  atom(Module) -> '$use_module_from_file'(Module)
       ;  throw(error(invalid_module_specifier, use_module/1))
       )
    ;  throw(error(instantiation_error, use_module/1))
    ).

use_module(Module, QualifiedExports) :-
    (  nonvar(Module) ->
       (  list_si(QualifiedExports) ->
	  maplist('$module_export'(use_module/2), QualifiedExports) ->
	  (  Module = library(Filename) ->
	     '$use_qualified_module'(Filename, QualifiedExports)
	  ;  atom(Module) ->
	     '$use_qualified_module_from_file'(Module, QualifiedExports)
	  ;  throw(error(invalid_module_specifier, use_module/2))
	  )
       ;  throw(error(type_error(list, QualifiedExports), use_module/2))
       )
    ;  throw(error(instantiation_error, use_module/2))
    ).


% expand goals in initialization directives.
user:term_expansion(Term0, (:- initialization(ExpandedGoals))) :-
    nonvar(Term0),
    Term0 = (:- initialization(Goals)),
    expand_goals(Goals, ExpandedGoals),
    Goals \== ExpandedGoals.


'$module_expand_goal'(UnexpandedGoals, ExpandedGoals) :-    
    (  '$module_of'(Module, UnexpandedGoals),
       '$module_exists'(Module),
       Module:goal_expansion(UnexpandedGoals, ExpandedGoals),
       UnexpandedGoals \== ExpandedGoals ->
       true
    ;  user:goal_expansion(UnexpandedGoals, ExpandedGoals)
    ).

expand_goals(UnexpandedGoals, ExpandedGoals) :-
    nonvar(UnexpandedGoals),
    var(ExpandedGoals),
    (  '$module_expand_goal'(UnexpandedGoals, Goals) ->
       true
    ;  Goals = UnexpandedGoals
    ),
    (  Goals = (Goal0, Goals0) ->
       (  expand_goals(Goal0, Goal1) ->
	  expand_goals(Goals0, Goals1),
	  thread_goals(Goal1, ExpandedGoals, Goals1, (','))
       ;  expand_goals(Goals0, Goals1),
	  ExpandedGoals = (Goal0, Goals1)
       )
    ;  Goals = (Goals0 -> Goals1) ->
       expand_goals(Goals0, ExpandedGoals0),
       expand_goals(Goals1, ExpandedGoals1),
       ExpandedGoals = (ExpandedGoals0 -> ExpandedGoals1)
    ;  Goals = (Goals0 ; Goals1) ->
       expand_goals(Goals0, ExpandedGoals0),
       expand_goals(Goals1, ExpandedGoals1),
       ExpandedGoals = (ExpandedGoals0 ; ExpandedGoals1)
    ;  Goals = (\+ Goals0) ->
       expand_goals(Goals0, Goals1),
       ExpandedGoals = (\+ Goals1)
    ;  thread_goals(Goals, ExpandedGoals, (','))
    ;  Goals = ExpandedGoals
    ).

thread_goals(Goals0, Goals1, Hole, Functor) :-
    nonvar(Goals0),
    (  Goals0 = [G | Gs] ->
       (  Gs == [] ->
	  Goals1 =.. [Functor, G, Hole]
       ;  Goals1 =.. [Functor, G, Goals2],
	  thread_goals(Gs, Goals2, Hole, Functor)
       )
    ;  Goals1 =.. [Functor, Goals0, Hole]
    ).

thread_goals(Goals0, Goals1, Functor) :-
    nonvar(Goals0),
    (  Goals0 = [G | Gs] ->
       (  Gs = [] ->
	  Goals1 = G
       ;  Goals1 =.. [Functor, G, Goals2],
	  thread_goals(Gs, Goals2, Functor)
       )
    ;  Goals1 = Goals0
    ).<|MERGE_RESOLUTION|>--- conflicted
+++ resolved
@@ -46,11 +46,7 @@
        !
     %  clear attribute goal lists, which may be populated by
     %  copy_term/3 prior to failure.
-<<<<<<< HEAD
-    ;  '$clear_attribute_goals', write('false.'), nl 
-=======
     ;  '$clear_attribute_goals', write('false.'), nl
->>>>>>> 06b8b439
     ).
 
 '$needs_bracketing'(Value, Op) :-
