--- conflicted
+++ resolved
@@ -344,22 +344,11 @@
         let mut wam = MachineState::new();
         let mut op_dir = default_op_dir();
 
-<<<<<<< HEAD
-        // clear the heap of resource error data etc
-        wam.heap.clear();
-
-        op_dir.insert((atom!("+"), Fixity::In), OpDesc::build_with(500, YFX as u8));
-        op_dir.insert((atom!("-"), Fixity::In), OpDesc::build_with(500, YFX as u8));
-        op_dir.insert((atom!("*"), Fixity::In), OpDesc::build_with(500, YFX as u8));
-        op_dir.insert((atom!("/"), Fixity::In), OpDesc::build_with(400, YFX as u8));
-        op_dir.insert((atom!("="), Fixity::In), OpDesc::build_with(700, XFX as u8));
-=======
         op_dir.insert((atom!("+"), Fixity::In), OpDesc::build_with(500, YFX));
         op_dir.insert((atom!("-"), Fixity::In), OpDesc::build_with(500, YFX));
         op_dir.insert((atom!("*"), Fixity::In), OpDesc::build_with(500, YFX));
         op_dir.insert((atom!("/"), Fixity::In), OpDesc::build_with(400, YFX));
         op_dir.insert((atom!("="), Fixity::In), OpDesc::build_with(700, XFX));
->>>>>>> 64be9e23
 
         {
             parse_and_write_parsed_term_to_heap(&mut wam, "f(X,X).", &op_dir).unwrap();
