use crate::atom_table::*;
use crate::codegen::CodeGenSettings;
use crate::forms::*;
use crate::instructions::*;
use crate::machine::disjuncts::*;
use crate::machine::heap::*;
use crate::machine::loader::*;
use crate::machine::machine_errors::*;
use crate::machine::CodeIndex;
use crate::parser::ast::*;
use crate::types::*;

use fxhash::FxBuildHasher;
use indexmap::IndexMap;
use indexmap::IndexSet;

use std::convert::TryFrom;
pub(crate) fn to_op_decl(prec: u16, spec: OpDeclSpec, name: Atom) -> OpDecl {
    OpDecl::new(OpDesc::build_with(prec, spec), name)
}

pub(crate) fn to_op_decl_spec(spec: Atom) -> Result<OpDeclSpec, CompilationError> {
    OpDeclSpec::try_from(spec).map_err(|_err| {
        CompilationError::InvalidDirective(DirectiveError::InvalidOpDeclSpecValue(spec))
    })
}

<<<<<<< HEAD
fn setup_op_decl(term: &FocusedHeapRefMut) -> Result<OpDecl, CompilationError> {
    let (focus, _cell) = subterm_index(term.heap, term.focus);

    let name = match term_predicate_key(term.heap, focus+3) {
        Some((name, _)) => name,
        None => return Err(CompilationError::InconsistentEntry),
    };

    let spec = match term_predicate_key(term.heap, focus+2) {
        Some((name, _)) => name,
        None => return Err(CompilationError::InconsistentEntry),
    };

    let prec = read_heap_cell!(term.deref_loc(focus+1),
        (HeapCellValueTag::Fixnum, n) => {
            match u16::try_from(n.get_num()) {
                Ok(n) if n <= 1200 => n,
                _ => return Err(CompilationError::InconsistentEntry),
            }
        }
        _ => {
            return Err(CompilationError::InconsistentEntry);
        }
    );

    to_op_decl(prec, spec, name)
=======
fn setup_op_decl(mut terms: Vec<Term>, atom_tbl: &AtomTable) -> Result<OpDecl, CompilationError> {
    // should allow non-partial lists?
    let name = match terms.pop().unwrap() {
        Term::Literal(_, Literal::Atom(name)) => name,
        Term::Literal(_, Literal::Char(c)) => AtomTable::build_with(atom_tbl, &c.to_string()),
        other => {
            return Err(CompilationError::InvalidDirective(
                DirectiveError::InvalidOpDeclNameType(other),
            ));
        }
    };

    let spec = match terms.pop().unwrap() {
        Term::Literal(_, Literal::Atom(name)) => name,
        other => {
            return Err(CompilationError::InvalidDirective(
                DirectiveError::InvalidOpDeclSpecDomain(other),
            ))
        }
    };

    let spec = to_op_decl_spec(spec)?;

    let prec = match terms.pop().unwrap() {
        Term::Literal(_, Literal::Fixnum(bi)) => match u16::try_from(bi.get_num()) {
            Ok(n) if n <= 1200 => n,
            _ => {
                return Err(CompilationError::InvalidDirective(
                    DirectiveError::InvalidOpDeclPrecDomain(bi),
                ));
            }
        },
        other => {
            return Err(CompilationError::InvalidDirective(
                DirectiveError::InvalidOpDeclPrecType(other),
            ));
        }
    };

    if name == "[]" || name == "{}" {
        return Err(CompilationError::InvalidDirective(
            DirectiveError::ShallNotCreate(name),
        ));
    }

    if name == "," {
        return Err(CompilationError::InvalidDirective(
            DirectiveError::ShallNotModify(name),
        ));
    }

    if name == "|" && (prec < 1001 || !spec.is_infix()) {
        return Err(CompilationError::InvalidDirective(
            DirectiveError::ShallNotCreate(name),
        ));
    }

    Ok(to_op_decl(prec, spec, name))
>>>>>>> 64be9e23
}

fn setup_predicate_indicator(term: &FocusedHeapRefMut) -> Result<PredicateKey, CompilationError> {
    let key_opt = term_predicate_key(term.heap, term.focus);

    if let Some((atom!("/") | atom!("//"), 2)) = key_opt {
        let arity_loc = term.nth_arg(term.focus, 2).unwrap();

        let arity = match Number::try_from(term.deref_loc(arity_loc)) {
            Ok(Number::Fixnum(n)) => usize::try_from(n.get_num()).ok(),
            Ok(Number::Integer(n)) => (&*n).try_into().ok(),
            _ => None,
        }
        .ok_or(CompilationError::InvalidModuleExport)?;

        let name_loc = term.nth_arg(term.focus, 1).unwrap();
        let name = term_predicate_key(term.heap, name_loc)
            .map(|(name, _)| name)
            .ok_or(CompilationError::InvalidModuleExport)?;

        if matches!(key_opt, Some((atom!("/"), _))) {
            Ok((name, arity))
        } else {
            Ok((name, arity + 2))
        }
    } else {
        Err(CompilationError::InvalidModuleExport)
    }
}

fn setup_module_export(term: &FocusedHeapRefMut) -> Result<ModuleExport, CompilationError> {
    setup_predicate_indicator(term)
        .map(ModuleExport::PredicateKey)
        .or_else(|_| {
            let key_opt = term_predicate_key(term.heap, term.focus);

            if let Some((atom!("op"), 3)) = key_opt {
                Ok(ModuleExport::OpDecl(setup_op_decl(term)?))
            } else {
                Err(CompilationError::InvalidModuleDecl)
            }
        })
}

/* TODO: should be unnecessary now.

pub(crate) fn build_rule_body(vars: &[Term], body_term: Term) -> Term {
    let head_term = Term::Clause(Cell::default(), atom!(""), vars.to_vec());
    let rule = vec![head_term, body_term];

    Term::Clause(Cell::default(), atom!(":-"), rule)
}
*/

pub(super) fn setup_module_export_list(
    term: FocusedHeapRefMut,
) -> Result<Vec<ModuleExport>, CompilationError> {
    let mut exports = vec![];
    let mut focus = term.focus;

    loop {
	   read_heap_cell!(term.heap[focus],
	       (HeapCellValueTag::AttrVar | HeapCellValueTag::Var, h) => {
	   	       if h == focus {
	   	           break;
	   	       } else {
	   	           focus = h;
	   	       }
	       }
	       (HeapCellValueTag::Lis, l) => {
	   	       let term = FocusedHeapRefMut {
	   	           heap: term.heap,
	   	           focus: l,
	   	       };

	   	       exports.push(setup_module_export(&term)?);
	   	       focus = l + 1;
	       }
           (HeapCellValueTag::Atom, (name, _arity)) => {
	   	       if name == atom!("[]") {
	   	           return Ok(exports);
	   	       } else {
	   	           break;
	   	       }
	       }
	       _ => {
	   	       break;
	       }
	   );
    }

    Err(CompilationError::InvalidModuleDecl)
}

fn setup_module_decl(mut term: FocusedHeapRefMut) -> Result<ModuleDecl, CompilationError> {
    let name = term_predicate_key(term.heap, term.focus + 1)
        .map(|(name, _)| name)
        .ok_or(CompilationError::InvalidModuleDecl)?;

    term.focus = term.focus + 2;
    let exports = setup_module_export_list(term)?;

    Ok(ModuleDecl { name, exports })
}

fn setup_use_module_decl(term: &FocusedHeapRefMut) -> Result<ModuleSource, CompilationError> {
    read_heap_cell!(term.deref_loc(term.focus+1),
        (HeapCellValueTag::Str, s) => {
            let (name, arity) = cell_as_atom_cell!(term.heap[s]).get_name_and_arity();

            if (name, arity) == (atom!("library"), 1) {
                read_heap_cell!(term.deref_loc(s+1),
                    (HeapCellValueTag::Atom, (name, arity)) => {
                        if arity == 0 {
                            return Ok(ModuleSource::Library(name));
                        }
                    }
                    _ => {
                    }
                )
            }

            return Err(CompilationError::InvalidModuleDecl);
        }
        (HeapCellValueTag::Atom, (name, arity)) => {
            if arity == 0 {
                Ok(ModuleSource::File(name))
            } else {
                Err(CompilationError::InvalidUseModuleDecl)
            }
        }
        _ => {
            Err(CompilationError::InvalidUseModuleDecl)
        }
    )
}

type UseModuleExport = (ModuleSource, IndexSet<ModuleExport>);

fn setup_qualified_import(term: FocusedHeapRefMut) -> Result<UseModuleExport, CompilationError> {
    let module_src = setup_use_module_decl(&term)?;
    let mut exports = IndexSet::new();

    let mut focus = term.focus + 2;

    while let HeapCellValueTag::Lis = term.heap[focus].get_tag() {
        focus = term.heap[focus].get_value() as usize;

        let term = FocusedHeapRefMut {
            heap: term.heap,
            focus,
        };

        exports.insert(setup_module_export(&term)?);
        focus = focus + 1;
    }

    if term.heap[focus] == empty_list_as_cell!() {
        Ok((module_src, exports))
    } else {
        Err(CompilationError::InvalidModuleDecl)
    }
}

/*
 * setup_meta_predicate tries to extract meta-predicate information
 * from an appropriately formed declaration
 *
 * :- meta_predicate maplist(:, ?, ?).
 *
 * indicating that, for each QueryTerm call to maplist/3, the first
 * argument is to be expanded with the call resolution ((:)/2)
 * operator, the first argument of which is the name of the host
 * module, as an atom. For example,
 *
 * p(X) :- maplist(X, [a,b,c], Result).
 *
 * If p/2 is defined in a module named "mod", the call is expanded to
 *
 * maplist(mod:X, [a,b,c], Result).
 *
 * before the predicate is compiled to WAM instructions.
 *
 * If the term bound to X -- the predicate to be called -- is
 * qualified with (:)/2 already, the innermost qualifier is used for
 * call resolution.
 *
 * The three arguments returned by a successful call are the module name,
 * predicate name, and the list of meta-specs, one for each predicate argument.
 *
 * The module name might be used to specify intra-module meta-predicates whose
 * module is not yet defined. There are several examples of this
 * contained in src/lib/ops_and_meta_predicates.pl, which is loaded before
 * src/lib/builtins.pl.
 *
 * Meta-specs have three forms:
 *
 * (:)  (the argument should be expanded with (:)/2 as described above)
 * +    (mode declarations under the mode syntax, which currently have no effect)
 * -
 * ?
 */

fn setup_meta_predicate<'a, LS: LoadState<'a>>(
    term: TermWriteResult,
    loader: &mut Loader<'a, LS>,
) -> Result<(Atom, Atom, Vec<MetaSpec>), CompilationError> {
    fn get_meta_specs(
        term: FocusedHeapRefMut,
        arity: usize,
    ) -> Result<Vec<MetaSpec>, CompilationError> {
        let mut meta_specs = vec![];

        for meta_spec_loc in term.focus + 1..term.focus + arity + 1 {
            read_heap_cell!(term.deref_loc(meta_spec_loc),
                (HeapCellValueTag::Atom, (meta_spec, arity)) => {
                    debug_assert_eq!(arity, 0);

                    let meta_spec = match meta_spec {
                        atom!("+") => MetaSpec::Plus,
                        atom!("-") => MetaSpec::Minus,
                        atom!("?") => MetaSpec::Either,
                        atom!(":") => MetaSpec::Colon,
                        _ => return Err(CompilationError::InvalidMetaPredicateDecl),
                    };

                    meta_specs.push(meta_spec);
                }
                (HeapCellValueTag::Fixnum, n) => {
                    match usize::try_from(n.get_num()) {
                        Ok(n) if n <= MAX_ARITY => {
                            meta_specs.push(MetaSpec::RequiresExpansionWithArgument(n));
                        }
                        _ => {
                            return Err(CompilationError::InvalidMetaPredicateDecl);
                        }
                    }
                }
                _ => {
                    return Err(CompilationError::InvalidMetaPredicateDecl);
                }
            );
        }

        Ok(meta_specs)
    }

    let heap = loader.machine_heap();
    let cell = heap_bound_store(heap, heap_bound_deref(heap, heap[term.focus+1]));

    read_heap_cell!(cell,
        (HeapCellValueTag::Str, s) => {
            let (name, arity) = cell_as_atom_cell!(heap[s]).get_name_and_arity();

            match (name, arity) {
                (atom!(":"), 2) => {
                    let module_name = heap[s+1];
                    let spec = heap[s+2];

                    read_heap_cell!(module_name,
                        (HeapCellValueTag::Atom, (module_name, arity)) => {
                            if arity == 0 {
                                read_heap_cell!(spec,
                                    (HeapCellValueTag::Str, s) => {
                                        let (name, arity) = cell_as_atom_cell!(heap[s])
                                            .get_name_and_arity();

                                        let term = FocusedHeapRefMut { heap, focus: s };
                                        return Ok((module_name, name, get_meta_specs(term, arity)?));
                                    }
                                    _ => {
                                    }
                                );
                            } else {
                                return Err(CompilationError::InvalidMetaPredicateDecl);
                            }
                        }
                        _ => {
                        }
                    );
                }
                _ => {
                    let term = FocusedHeapRefMut { heap, focus: s };
                    let specs = get_meta_specs(term, arity)?;
                    let module_name = loader.payload.compilation_target.module_name();

                    return Ok((module_name, name, specs));
                }
            }

            Err(CompilationError::InvalidMetaPredicateDecl)
        }
        _ => {
            Err(CompilationError::InvalidMetaPredicateDecl)
        }
    )
}

pub(super) fn setup_declaration<'a, LS: LoadState<'a>>(
    loader: &mut Loader<'a, LS>,
    mut term: TermWriteResult,
) -> Result<Declaration, CompilationError> {
    let mut focus = term.focus;
    let machine_st = LS::machine_st(&mut loader.payload);

    loop {
        read_heap_cell!(machine_st.heap[focus],
            (HeapCellValueTag::Atom, (name, arity)) => {
                let mut focused = FocusedHeapRefMut::from(&mut machine_st.heap, focus);

                return match (name, arity) {
                    (atom!("dynamic"), 1) => {
                        let (name, arity) = setup_predicate_indicator(&focused)?;
                        Ok(Declaration::Dynamic(name, arity))
                    }
                    (atom!("module"), 2) => {
                        Ok(Declaration::Module(setup_module_decl(focused)?))
                    }
                    (atom!("op"), 3) => {
                        Ok(Declaration::Op(setup_op_decl(&focused)?))
                    }
                    (atom!("non_counted_backtracking"), 1) => {
                        focused.focus = focused.nth_arg(focused.focus, 1).unwrap();
                        let (name, arity) = setup_predicate_indicator(&focused)?;
                        Ok(Declaration::NonCountedBacktracking(name, arity))
                    }
                    (atom!("use_module"), 1) => Ok(Declaration::UseModule(setup_use_module_decl(&focused)?)),
                    (atom!("use_module"), 2) => {
                        let (name, exports) = setup_qualified_import(focused)?;
                        Ok(Declaration::UseQualifiedModule(name, exports))
                    }
                    (atom!("meta_predicate"), 1) => {
                        term.focus = focus;
                        let (module_name, name, meta_specs) = setup_meta_predicate(term, loader)?;
                        Ok(Declaration::MetaPredicate(module_name, name, meta_specs))
                    }
                    _ => Err(CompilationError::InconsistentEntry),
                };
            }
            (HeapCellValueTag::Str, s) => {
                focus = s;
            }
            (HeapCellValueTag::AttrVar | HeapCellValueTag::Var, h) => {
                if focus != h {
                    focus = h;
                } else {
                    return Err(CompilationError::InconsistentEntry);
                }
            }
            _ => {
                return Err(CompilationError::InconsistentEntry);
            }
<<<<<<< HEAD
        );
=======
            _ => Err(CompilationError::InvalidDirective(
                DirectiveError::InvalidDirective(name, terms.len()),
            )),
        },
        other => Err(CompilationError::InvalidDirective(
            DirectiveError::ExpectedDirective(other),
        )),
>>>>>>> 64be9e23
    }
}

fn build_meta_predicate_clause<'a, LS: LoadState<'a>>(
    loader: &mut Loader<'a, LS>,
    module_name: Atom,
    arity: usize,
    term: &TermWriteResult,
    meta_specs: Vec<MetaSpec>,
) -> IndexMap<usize, CodeIndex, FxBuildHasher> {
    use crate::machine::heap::Heap;
    let mut index_ptrs = IndexMap::with_hasher(FxBuildHasher::default());

    for (subterm_loc, meta_spec) in (term.focus + 1..term.focus + arity + 1).zip(meta_specs) {
        if let MetaSpec::RequiresExpansionWithArgument(supp_args) = meta_spec {
            let predicate_key_opt = term_predicate_key(loader.machine_heap(), subterm_loc);

            if let Some((name, arity)) = predicate_key_opt {
                if name == atom!("$call") {
                    continue;
                }

                struct QualifiedNameInfo {
                    module_name: Atom,
                    name: Atom,
                    arity: usize,
                    qualified_term_loc: usize,
                }

                fn get_qualified_name(
                    heap: &Heap,
                    module_term_loc: usize,
                    qualified_term_loc: usize,
                ) -> Option<QualifiedNameInfo> {
                    let (module_term_loc, _) = subterm_index(heap, module_term_loc);
                    let (qualified_term_loc, _) = subterm_index(heap, qualified_term_loc);

                    read_heap_cell!(heap[module_term_loc],
                        (HeapCellValueTag::Atom, (module_name, arity)) => {
                            if arity == 0 {
                                if let Some((name, arity)) = term_predicate_key(heap, qualified_term_loc) {
                                    return Some(QualifiedNameInfo {
                                        module_name,
                                        name,
                                        arity,
                                        qualified_term_loc,
                                    });
                                }
                            }
                        }
                        _ => {}
                    );

                    None
                }

                let (subterm_loc, _) = subterm_index(loader.machine_heap(), subterm_loc);
                let subterm_key_opt = term_predicate_key(loader.machine_heap(), subterm_loc);

                let (module_name, key, term_loc) =
                    if subterm_key_opt == Some((atom!(":"), 2)) {
                        match get_qualified_name(loader.machine_heap(), subterm_loc + 1, subterm_loc + 2) {
                            Some(QualifiedNameInfo {
                                module_name,
                                name,
                                arity,
                                qualified_term_loc,
                            }) => (
                                module_name,
                                (name, arity + supp_args),
                                qualified_term_loc,
                            ),
                            None => {
                                continue;
                            }
                        }
                    } else {
                        (module_name, (name, arity + supp_args), subterm_loc)
                    };

                if let Some(index_ptr) = fetch_index_ptr(loader.machine_heap(), key.1, term_loc) {
                    index_ptrs.insert(term_loc, index_ptr);
                    continue;
                }

                index_ptrs.insert(
                    term_loc,
                    loader.get_or_insert_qualified_code_index(module_name, key),
                );
            }
        }
    }

    index_ptrs
}

#[inline]
pub(super) fn clause_to_query_term<'a, LS: LoadState<'a>>(
    loader: &mut Loader<'a, LS>,
    key: PredicateKey,
    terms: &TermWriteResult,
    term: HeapCellValue,
    call_policy: CallPolicy,
) -> QueryClause {
    // supplementary code vector indices are unnecessary for
    // root-level clauses.
    blunt_index_ptr(loader.machine_heap(), key, terms.focus);

    let mut ct = loader.get_clause_type(key.0, key.1);

    if let ClauseType::Named(arity, name, idx) = ct {
        if let Some(meta_specs) = loader.get_meta_specs(name, arity).cloned() {
            let module_name = loader.payload.compilation_target.module_name();
            let code_indices =
                build_meta_predicate_clause(loader, module_name, arity, terms, meta_specs);

            return QueryClause {
                ct: ClauseType::Named(key.1, key.0, idx),
                arity,
                term,
                code_indices,
                call_policy,
            };
        }

        ct = ClauseType::Named(key.1, key.0, idx);
    }

    QueryClause {
        ct,
        arity: key.1,
        term,
        code_indices: IndexMap::with_hasher(FxBuildHasher::default()),
        call_policy,
    }
}

#[inline]
pub(super) fn qualified_clause_to_query_term<'a, LS: LoadState<'a>>(
    loader: &mut Loader<'a, LS>,
    key: PredicateKey,
    module_name: Atom,
    terms: &TermWriteResult,
    term: HeapCellValue,
    call_policy: CallPolicy,
) -> QueryClause {
    // supplementary code vector indices are unnecessary for
    // root-level clauses.
    blunt_index_ptr(loader.machine_heap(), key, terms.focus);

    let mut ct = loader.get_qualified_clause_type(module_name, key.0, key.1);

    if let ClauseType::Named(arity, name, idx) = ct {
        if let Some(meta_specs) = loader.get_meta_specs(name, arity).cloned() {
            let code_indices =
                build_meta_predicate_clause(loader, module_name, arity, &terms, meta_specs);

            return QueryClause {
                ct: ClauseType::Named(key.1, key.0, idx),
                arity,
                term,
                code_indices,
                call_policy,
            };
        }

        ct = ClauseType::Named(key.1, key.0, idx);
    }

    QueryClause {
        ct,
        arity: key.1,
        term,
        code_indices: IndexMap::with_hasher(FxBuildHasher::default()),
        call_policy,
    }
}

#[derive(Debug)]
pub(crate) struct Preprocessor {
    settings: CodeGenSettings,
}

impl Preprocessor {
    pub(super) fn new(settings: CodeGenSettings) -> Self {
        Preprocessor { settings }
    }

    pub fn setup_fact<'a, LS: LoadState<'a>>(
        &mut self,
        loader: &mut Loader<'a, LS>,
        term: TermWriteResult,
    ) -> Result<(Fact, VarData), CompilationError> {
        let heap = loader.machine_heap();

        if term_predicate_key(heap, term.focus).is_some() {
            let classifier = VariableClassifier::new(self.settings.default_call_policy());
            let var_data = classifier.classify_fact(loader, &term)?;

            Ok((Fact { term_loc: term.focus }, var_data))
        } else {
            Err(CompilationError::InadmissibleFact)
        }
    }

    fn setup_rule<'a, LS: LoadState<'a>>(
        &mut self,
        loader: &mut Loader<'a, LS>,
        term: TermWriteResult,
    ) -> Result<(Rule, VarData), CompilationError> {
        let classifier = VariableClassifier::new(self.settings.default_call_policy());
        let (clauses, var_data) = classifier.classify_rule(loader, &term)?;

        let heap = loader.machine_heap();
        let head_loc = term_nth_arg(heap, term.focus, 1).unwrap();

        if term_predicate_key(heap, head_loc).is_some() {
            Ok((Rule { term_loc: term.focus, clauses }, var_data))
        } else {
            Err(CompilationError::InvalidRuleHead)
        }
    }

    pub(super) fn try_term_to_tl<'a, LS: LoadState<'a>>(
        &mut self,
        loader: &mut Loader<'a, LS>,
        term: TermWriteResult,
    ) -> Result<PredicateClause, CompilationError> {
        let heap = &LS::machine_st(&mut loader.payload).heap;

        match term_predicate_key(heap, term.focus) {
            Some((atom!(":-"), 2)) => {
                let (rule, var_data) = self.setup_rule(loader, term)?;
                Ok(PredicateClause::Rule(rule, var_data))
            }
            _ => {
                let (fact, var_data) = self.setup_fact(loader, term)?;
                Ok(PredicateClause::Fact(fact, var_data))
            }
        }
    }
}<|MERGE_RESOLUTION|>--- conflicted
+++ resolved
@@ -25,72 +25,47 @@
     })
 }
 
-<<<<<<< HEAD
 fn setup_op_decl(term: &FocusedHeapRefMut) -> Result<OpDecl, CompilationError> {
     let (focus, _cell) = subterm_index(term.heap, term.focus);
 
     let name = match term_predicate_key(term.heap, focus+3) {
-        Some((name, _)) => name,
-        None => return Err(CompilationError::InconsistentEntry),
+        Some((name, 0)) => name,
+        _ => {
+            return Err(CompilationError::InvalidDirective(
+                DirectiveError::InvalidOpDeclNameType(term.heap[focus+3]),
+            ));
+        }
     };
 
     let spec = match term_predicate_key(term.heap, focus+2) {
         Some((name, _)) => name,
-        None => return Err(CompilationError::InconsistentEntry),
+        None => {
+            return Err(CompilationError::InvalidDirective(
+                DirectiveError::InvalidOpDeclSpecDomain(term.heap[focus+2]),
+            ));
+        }
     };
 
-    let prec = read_heap_cell!(term.deref_loc(focus+1),
+    let spec = to_op_decl_spec(spec)?;
+    let prec = term.deref_loc(focus+1);
+
+    let prec = read_heap_cell!(prec,
         (HeapCellValueTag::Fixnum, n) => {
             match u16::try_from(n.get_num()) {
                 Ok(n) if n <= 1200 => n,
-                _ => return Err(CompilationError::InconsistentEntry),
+                _ => {
+                    return Err(CompilationError::InvalidDirective(
+                        DirectiveError::InvalidOpDeclPrecDomain(n),
+                    ));
+                }
             }
         }
         _ => {
-            return Err(CompilationError::InconsistentEntry);
+            return Err(CompilationError::InvalidDirective(
+                DirectiveError::InvalidOpDeclPrecType(prec),
+            ));
         }
     );
-
-    to_op_decl(prec, spec, name)
-=======
-fn setup_op_decl(mut terms: Vec<Term>, atom_tbl: &AtomTable) -> Result<OpDecl, CompilationError> {
-    // should allow non-partial lists?
-    let name = match terms.pop().unwrap() {
-        Term::Literal(_, Literal::Atom(name)) => name,
-        Term::Literal(_, Literal::Char(c)) => AtomTable::build_with(atom_tbl, &c.to_string()),
-        other => {
-            return Err(CompilationError::InvalidDirective(
-                DirectiveError::InvalidOpDeclNameType(other),
-            ));
-        }
-    };
-
-    let spec = match terms.pop().unwrap() {
-        Term::Literal(_, Literal::Atom(name)) => name,
-        other => {
-            return Err(CompilationError::InvalidDirective(
-                DirectiveError::InvalidOpDeclSpecDomain(other),
-            ))
-        }
-    };
-
-    let spec = to_op_decl_spec(spec)?;
-
-    let prec = match terms.pop().unwrap() {
-        Term::Literal(_, Literal::Fixnum(bi)) => match u16::try_from(bi.get_num()) {
-            Ok(n) if n <= 1200 => n,
-            _ => {
-                return Err(CompilationError::InvalidDirective(
-                    DirectiveError::InvalidOpDeclPrecDomain(bi),
-                ));
-            }
-        },
-        other => {
-            return Err(CompilationError::InvalidDirective(
-                DirectiveError::InvalidOpDeclPrecType(other),
-            ));
-        }
-    };
 
     if name == "[]" || name == "{}" {
         return Err(CompilationError::InvalidDirective(
@@ -111,7 +86,6 @@
     }
 
     Ok(to_op_decl(prec, spec, name))
->>>>>>> 64be9e23
 }
 
 fn setup_predicate_indicator(term: &FocusedHeapRefMut) -> Result<PredicateKey, CompilationError> {
@@ -418,7 +392,9 @@
     let machine_st = LS::machine_st(&mut loader.payload);
 
     loop {
-        read_heap_cell!(machine_st.heap[focus],
+        let decl = machine_st.heap[focus];
+
+        read_heap_cell!(decl,
             (HeapCellValueTag::Atom, (name, arity)) => {
                 let mut focused = FocusedHeapRefMut::from(&mut machine_st.heap, focus);
 
@@ -448,7 +424,11 @@
                         let (module_name, name, meta_specs) = setup_meta_predicate(term, loader)?;
                         Ok(Declaration::MetaPredicate(module_name, name, meta_specs))
                     }
-                    _ => Err(CompilationError::InconsistentEntry),
+                    _ => {
+                        Err(CompilationError::InvalidDirective(
+                            DirectiveError::InvalidDirective(name, arity),
+                        ))
+                    }
                 };
             }
             (HeapCellValueTag::Str, s) => {
@@ -458,23 +438,17 @@
                 if focus != h {
                     focus = h;
                 } else {
-                    return Err(CompilationError::InconsistentEntry);
+                    return Err(CompilationError::InvalidDirective(
+                        DirectiveError::ExpectedDirective(machine_st.heap[focus]),
+                    ));
                 }
             }
             _ => {
-                return Err(CompilationError::InconsistentEntry);
-            }
-<<<<<<< HEAD
+                return Err(CompilationError::InvalidDirective(
+                    DirectiveError::ExpectedDirective(decl),
+                ));
+            }
         );
-=======
-            _ => Err(CompilationError::InvalidDirective(
-                DirectiveError::InvalidDirective(name, terms.len()),
-            )),
-        },
-        other => Err(CompilationError::InvalidDirective(
-            DirectiveError::ExpectedDirective(other),
-        )),
->>>>>>> 64be9e23
     }
 }
 
