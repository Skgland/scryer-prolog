--- conflicted
+++ resolved
@@ -7,7 +7,6 @@
         scryer_prolog::machine::INTERRUPT.store(true, Ordering::Relaxed);
     }).unwrap();
 
-<<<<<<< HEAD
     let runtime = tokio::runtime::Builder::new_multi_thread()
         .enable_all()
         .build()
@@ -15,10 +14,6 @@
 
     runtime.block_on(async move {
         let mut wam = machine::Machine::new(Default::default());
-        wam.run_top_level(atom!("$toplevel"), (atom!("$repl"), 1));
-    });
-=======
-    let mut wam = machine::Machine::new();
-    wam.run_top_level()
->>>>>>> ec450fc5
+        wam.run_top_level(atom!("$toplevel"), (atom!("$repl"), 1))
+    })
 }