--- conflicted
+++ resolved
@@ -62,9 +62,7 @@
 hyper = { version = "1.0.0-rc.3", features = ["full"] }
 tokio = { version = "1.28.2", features = ["full"] }
 futures = "0.3"
-<<<<<<< HEAD
 regex = "1.9.1"
-=======
 libloading = "0.7"
 derive_deref = "1.1.1"
 http-body-util = "0.1.0-rc.2"
@@ -73,17 +71,12 @@
 dashu = { git = "https://github.com/coasys/dashu.git"  }
 libffi = { git = "https://github.com/coasys/libffi-rs.git", branch = "windows-space" }
 rand = "0.8.5"
->>>>>>> 731fcdac
 
 [dev-dependencies]
 assert_cmd = "1.0.3"
 predicates-core = "1.0.2"
-<<<<<<< HEAD
-serial_test = "0.5.1"
 maplit = "1.0.2"
-=======
 serial_test = "2.0.0"
->>>>>>> 731fcdac
 
 [patch.crates-io]
 modular-bitfield = { git = "https://github.com/mthom/modular-bitfield" }
