--- conflicted
+++ resolved
@@ -44,12 +44,7 @@
 ordered-float = "2.6.0"
 phf = { version = "0.9", features = ["macros"] }
 ref_thread_local = "0.0.0"
-<<<<<<< HEAD
-rug = { version = "1.15.0", optional = true }
 rustyline = "12.0.0"
-=======
-rustyline = "9.0.0"
->>>>>>> c652f6f1
 ring = "0.16.13"
 ripemd160 = "0.8.0"
 sha3 = "0.8.2"
@@ -72,12 +67,9 @@
 http-body-util = "0.1.0-rc.2"
 bytes = "1"
 reqwest = { version = "0.11.18", features = ["blocking"] }
-<<<<<<< HEAD
-=======
 dashu = { git = "https://github.com/coasys/dashu.git"  }
 libffi = { git = "https://github.com/coasys/libffi-rs.git", branch = "windows-space" }
 rand = "0.8.5"
->>>>>>> c652f6f1
 
 [dev-dependencies]
 assert_cmd = "1.0.3"
